# Copyright (c) 2015 Andrew Sutton
# All rights reserved


macro(add_test_program target)
  add_executable(${target} ${ARGN})
  add_dependencies(check ${target})
endmacro()

link_libraries(lingo)

<<<<<<< HEAD
add_test_program(test-font font.cpp)

# FIXME: This should be in examples.

# Testing tools
# add_test_program(json-parser json-parser.cpp)
# add_test_program(arg-parser arg-parser.cpp)

# JSON tests
# TODO: Validate the output? Add negative tests?
# add_test(null json-parser "null")
# add_test(true json-parser "true")
# add_test(false json-parser "false")

# add_test(int_0 json-parser "0")
# add_test(int_1 json-parser "1")
# add_test(int_2 json-parser "-1")

# add_test(string_0 json-parser "\"\"")
# add_test(string_1 json-parser "\"hello\"")

# add_test(array_0 json-parser "[]")
# add_test(array_1 json-parser "[1, 2, 3]")
# add_test(array_2 json-parser "[\"a\", \"b\", 3]")

# add_test(object_0 json-parser "{}")
# add_test(object_0 json-parser "{\"a\":1, \"b\":2}")

# CLI tests
# TODO: Validate the output? Add negative tests?
# add_test(short_args_0 arg-parser)
# add_test(short_args_1 arg-parser -v)
# add_test(short_args_2 arg-parser -v -h)
# add_test(short_args_3 arg-parser -vh)
# add_test(short_args_4 arg-parser -f foo)
# add_test(short_args_5 arg-parser -f=foo)
# add_test(short_args_6 arg-parser -vhf foo)
# add_test(short_args_7 arg-parser -vhf=foo)

# FIXME: Add long name tests.
# add_test(long_args_0 arg-parser --version)
# add_test(long_args_1 arg-parser --version --help)
# add_test(long_args_2 arg-parser --file foo)
# add_test(long_args_3 arg-parser --file=foo)
# add_test(long_args_4 arg-parser "--file=[1, 2, 3]")
=======
add_test_program(test-font font.cpp)
>>>>>>> 521f6d0f
<|MERGE_RESOLUTION|>--- conflicted
+++ resolved
@@ -1,6 +1,5 @@
 # Copyright (c) 2015 Andrew Sutton
 # All rights reserved
-
 
 macro(add_test_program target)
   add_executable(${target} ${ARGN})
@@ -9,52 +8,4 @@
 
 link_libraries(lingo)
 
-<<<<<<< HEAD
-add_test_program(test-font font.cpp)
-
-# FIXME: This should be in examples.
-
-# Testing tools
-# add_test_program(json-parser json-parser.cpp)
-# add_test_program(arg-parser arg-parser.cpp)
-
-# JSON tests
-# TODO: Validate the output? Add negative tests?
-# add_test(null json-parser "null")
-# add_test(true json-parser "true")
-# add_test(false json-parser "false")
-
-# add_test(int_0 json-parser "0")
-# add_test(int_1 json-parser "1")
-# add_test(int_2 json-parser "-1")
-
-# add_test(string_0 json-parser "\"\"")
-# add_test(string_1 json-parser "\"hello\"")
-
-# add_test(array_0 json-parser "[]")
-# add_test(array_1 json-parser "[1, 2, 3]")
-# add_test(array_2 json-parser "[\"a\", \"b\", 3]")
-
-# add_test(object_0 json-parser "{}")
-# add_test(object_0 json-parser "{\"a\":1, \"b\":2}")
-
-# CLI tests
-# TODO: Validate the output? Add negative tests?
-# add_test(short_args_0 arg-parser)
-# add_test(short_args_1 arg-parser -v)
-# add_test(short_args_2 arg-parser -v -h)
-# add_test(short_args_3 arg-parser -vh)
-# add_test(short_args_4 arg-parser -f foo)
-# add_test(short_args_5 arg-parser -f=foo)
-# add_test(short_args_6 arg-parser -vhf foo)
-# add_test(short_args_7 arg-parser -vhf=foo)
-
-# FIXME: Add long name tests.
-# add_test(long_args_0 arg-parser --version)
-# add_test(long_args_1 arg-parser --version --help)
-# add_test(long_args_2 arg-parser --file foo)
-# add_test(long_args_3 arg-parser --file=foo)
-# add_test(long_args_4 arg-parser "--file=[1, 2, 3]")
-=======
-add_test_program(test-font font.cpp)
->>>>>>> 521f6d0f
+add_test_program(test-font font.cpp)