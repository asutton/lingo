// Copyright (c) 2015 Andrew Sutton
// All rights reserved

#ifndef LINGO_ASSERT_HPP
#define LINGO_ASSERT_HPP

// The assert facility provides macros for asserting
// and diagnosing logical errors in a program.

#include <lingo/format.hpp>


// Expands to a call to the unreachable function and inserts
// the function and line at which the insertion is called.
#define lingo_unreachable(msg, args...) \
  ::lingo::abort("{}:{}: " msg, __FILE__, __LINE__, ## args)


// Like unreachable except that this indicates a feature
<<<<<<< HEAD
// that should be defined biut is not.
#define lingo_unimplemented(msg) \
  ::lingo::abort("{}:{}: unimplemented '{}'", __FILE__, __LINE__, msg)


// Throws an internal error to indicate an unhandled case for
// the dynamic type of x. Note that x must be a reference to an
// polymorphic object.
#define lingo_unhandled(x) \
  ::lingo::abort("{}:{}: unhandled case '{}'", __FILE__, __LINE__, ::lingo::type_str(x))
=======
// that should be defined but is not.
#define lingo_unimplemented() \
  ::lingo::abort("{}:{}: unimplemented", __FILE__, __LINE__)
>>>>>>> 1b3e4e07


// Expands to a call to the assertion function and inserts
// the function and line at which the assertion is called.
#define lingo_assert(cond)                                       \
  if (!(cond))                                                   \
    ::lingo::abort("{}:{}: assertion failed '{}'", __FILE__, __LINE__, #cond)


// Like lingo_assert, but allows the inclusion of a message.
#define lingo_alert(cond, msg, args...)                          \
  if (!(cond))                                                   \
    ::lingo::abort("%s:%s: " msg, __FILE__, __LINE__, ## args)


namespace lingo
{

// -------------------------------------------------------------------------- //
//                         Assertions and exceptions

// Cause a program to abort when reaching a branch that should
// never be executed.
//
// The default method of aborting is to throw an exception and
// allow a unit testing framework or debugger to catch it.
//
// TODO: Allow this to call abort() based on some configuration
// setting. Also, derive a new unlikely-to-be-caught exception
// to prevent users from doing the wrong thing.
//
// FIXME: cppformat fails to render strings that include
// braces. That's not particularly good for a compiler. I might
// need to revert to using something more printf-like.
template<typename... Args>
[[noreturn]]
inline void
abort(char const* msg, Args const&... args)
{
  // throw std::runtime_error("internal compiler error");
  throw std::runtime_error(format(msg, args...));
}


} // namespace lingo

#endif<|MERGE_RESOLUTION|>--- conflicted
+++ resolved
@@ -17,7 +17,6 @@
 
 
 // Like unreachable except that this indicates a feature
-<<<<<<< HEAD
 // that should be defined biut is not.
 #define lingo_unimplemented(msg) \
   ::lingo::abort("{}:{}: unimplemented '{}'", __FILE__, __LINE__, msg)
@@ -28,11 +27,6 @@
 // polymorphic object.
 #define lingo_unhandled(x) \
   ::lingo::abort("{}:{}: unhandled case '{}'", __FILE__, __LINE__, ::lingo::type_str(x))
-=======
-// that should be defined but is not.
-#define lingo_unimplemented() \
-  ::lingo::abort("{}:{}: unimplemented", __FILE__, __LINE__)
->>>>>>> 1b3e4e07
 
 
 // Expands to a call to the assertion function and inserts
