// Copyright (c) 2015 Andrew Sutton
// All rights reserved

#ifndef LINGO_LOCATION_HPP
#define LINGO_LOCATION_HPP

// The location module provides facilities for representing
// locations in source code.

#include <lingo/assert.hpp>
#include <lingo/utility.hpp>

#include <iosfwd>

namespace lingo
{

class Buffer;
class File;
class Line;


// The location class represents the position of text within
// a source file. This is a pair: the file in which the text
// resides and the starting offset of that text. Note that
// the ending offset is determined by the kind of element:
// token, comment, etc.
//
// Note that for redirected input, the file may be null.
class Location
{
public:
  Location()
    : buf_(nullptr), off_(-1)
  { }

  Location(int n)
    : buf_(nullptr), off_(n)
  { }

  Location(Buffer const* b, int n)
    : buf_(b), off_(n)
  { }

  Buffer const* buffer() const { return buf_; }
  File const*   file() const;
  int           offset() const { return off_; }
  int           line_number() const;
  int           column_number() const;
  Locus         locus() const;
  Line const&   line() const;

  // Convert to true when the location is valid. This
  // is the case when the offset is not -1.
  explicit operator bool() const { return off_ != -1; }

private:
  Buffer const* buf_;
  int           off_;
};


inline bool
operator==(Location a, Location b)
{
  return a.buffer() == b.buffer() && a.offset() == b.offset();
}


inline bool
operator!=(Location a, Location b)
{
  return !(a == b);
}


<<<<<<< HEAD

// A region of text is contiguous region of characters within
// a file, possibly spanning multiple lines.
=======
// A span of text is contiguous region of characters within
// a file.
>>>>>>> 95bb125c
//
// The start location shall be less than or equal to the end
// location. A span is never empty.
//
<<<<<<< HEAD
// TODO: Support multi-line spnas?
struct Region
=======
// TODO: Support multi-line spans?
struct Span
>>>>>>> 95bb125c
{
  Region()
    : buf_(nullptr), start_(-1), end_(-1)
  { }

  Region(Buffer const* b, int m, int n)
    : buf_(b), start_(m), end_(n)
  { }

  // The locations shall be sourced from the same file.
  Region(Location s, Location e)
    : buf_(s.buffer()), start_(s.offset()), end_(e.offset())
  {
    lingo_assert(buf_ == e.buffer());
  }

  Buffer const* buffer() const { return buf_; }
  File const* file() const;

  // Returns the start and end offsets.
  int start_offset() const { return start_; }
  int end_offset() const   { return end_; }

<<<<<<< HEAD
  // Retursn the start and end source locations.
=======
  // Returns the start and end source locations.
>>>>>>> 95bb125c
  Location start_location() const { return {buf_, start_}; }
  Location end_location() const   { return {buf_, end_}; }

  Locus start_locus() const;
  Locus end_locus() const;
  int   start_line_number() const;
  int   end_line_number() const;
  int   start_column_number() const;
  int   end_column_number() const;

  // Returns the line of text associated with the region. Behavior
  // is defined only when is_multiline() is false.
  Line const& line() const;

  // Returns true if the region spans multiple lines of text.
  bool is_multiline() const;

  // Contextually converts to true iff both the start and
  // end are valid offsets.
  explicit operator bool() const { return start_ != -1; }

  Buffer const* buf_;
  int           start_;
  int           end_;
};


inline int
Region::start_line_number() const
{
  return start_locus().first;
}


inline int
Region::end_line_number() const
{
  return end_locus().first;
}


inline int
Region::start_column_number() const
{
  return start_locus().second;
}


inline int
Region::end_column_number() const
{
  return end_locus().second;
}


// Returns true if the span covers multiple lines of text.
inline bool
Region::is_multiline() const
{
  return start_line_number() != end_line_number();
}



std::ostream& operator<<(std::ostream&, Location const&);
std::ostream& operator<<(std::ostream&, Region const&);


} // namespace lingo

#endif<|MERGE_RESOLUTION|>--- conflicted
+++ resolved
@@ -74,25 +74,14 @@
 }
 
 
-<<<<<<< HEAD
-
 // A region of text is contiguous region of characters within
 // a file, possibly spanning multiple lines.
-=======
-// A span of text is contiguous region of characters within
-// a file.
->>>>>>> 95bb125c
 //
 // The start location shall be less than or equal to the end
 // location. A span is never empty.
 //
-<<<<<<< HEAD
 // TODO: Support multi-line spnas?
 struct Region
-=======
-// TODO: Support multi-line spans?
-struct Span
->>>>>>> 95bb125c
 {
   Region()
     : buf_(nullptr), start_(-1), end_(-1)
@@ -116,11 +105,7 @@
   int start_offset() const { return start_; }
   int end_offset() const   { return end_; }
 
-<<<<<<< HEAD
-  // Retursn the start and end source locations.
-=======
   // Returns the start and end source locations.
->>>>>>> 95bb125c
   Location start_location() const { return {buf_, start_}; }
   Location end_location() const   { return {buf_, end_}; }
 
