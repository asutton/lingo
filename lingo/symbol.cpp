// Copyright (c) 2015 Andrew Sutton
// All rights reserved

#include "symbol.hpp"

#include <iostream>


<<<<<<< HEAD
// Insert a symbol as having the given kind. If the symbol already
// exists, do nothing and return its index.
//
// Note that a symbol's kind cannot be changed by re-insertion.
// This means that inserting a symbol as an identifier when it has
// been previously installed as a keyword, will simply return the
// keyword.
//
// A symbol's kind can be modified after initialization if needed.
Symbol&
Symbol_table::insert(String_view s, int k)
{
  auto ins = map_.insert({s, nullptr});
  if (ins.second) {
    // Create a new symbol for the given string.
    Symbol* sym = new Symbol(s.str(), k);
    ins.first->second = sym;
    return *sym;
  } else {
    // Return the existing symbol.
    return *ins.first->second;
  }
}


Symbol*
Symbol_table::lookup(String_view s) const
{
  auto iter = map_.find(s);
  if (iter != map_.end())
    return iter->second;
  else
    return nullptr;
}


namespace
=======
namespace lingo
>>>>>>> 521f6d0f
{


<<<<<<< HEAD
// Returns the global symbol table.
Symbol_table&
symbols()
=======
std::ostream&
operator<<(std::ostream& os, Symbol const& sym)
>>>>>>> 521f6d0f
{
  return os << sym.spelling();
}


} // namespace lingo<|MERGE_RESOLUTION|>--- conflicted
+++ resolved
@@ -6,58 +6,12 @@
 #include <iostream>
 
 
-<<<<<<< HEAD
-// Insert a symbol as having the given kind. If the symbol already
-// exists, do nothing and return its index.
-//
-// Note that a symbol's kind cannot be changed by re-insertion.
-// This means that inserting a symbol as an identifier when it has
-// been previously installed as a keyword, will simply return the
-// keyword.
-//
-// A symbol's kind can be modified after initialization if needed.
-Symbol&
-Symbol_table::insert(String_view s, int k)
-{
-  auto ins = map_.insert({s, nullptr});
-  if (ins.second) {
-    // Create a new symbol for the given string.
-    Symbol* sym = new Symbol(s.str(), k);
-    ins.first->second = sym;
-    return *sym;
-  } else {
-    // Return the existing symbol.
-    return *ins.first->second;
-  }
-}
-
-
-Symbol*
-Symbol_table::lookup(String_view s) const
-{
-  auto iter = map_.find(s);
-  if (iter != map_.end())
-    return iter->second;
-  else
-    return nullptr;
-}
-
-
-namespace
-=======
 namespace lingo
->>>>>>> 521f6d0f
 {
 
 
-<<<<<<< HEAD
-// Returns the global symbol table.
-Symbol_table&
-symbols()
-=======
 std::ostream&
 operator<<(std::ostream& os, Symbol const& sym)
->>>>>>> 521f6d0f
 {
   return os << sym.spelling();
 }
