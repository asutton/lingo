// Copyright (c) 2015 Andrew Sutton
// All rights reserved

#ifndef LINGO_NODE_HPP
#define LINGO_NODE_HPP

#include <lingo/utility.hpp>
<<<<<<< HEAD
=======
#include <lingo/string.hpp>
>>>>>>> 521f6d0f

#include <cassert>
#include <vector>
#include <type_traits>

// This module provides defines a node abstraction for various
// kinds of trees used in different languages and facilities
// for working with those abstractions.

namespace lingo
{

// Returns the name of the object pointed to
// by t.
template<typename T>
inline String
get_node_name(T const* t)
{
  return type_str(*t);
}


// -------------------------------------------------------------------------- //
//                            Special values
//
// The following functions define special values of node pointers.


// Returns true if the node is empty.
template<typename T>
inline bool
is_empty_node(T const* t)
{
  return t == nullptr;
}


// Construct a node pointer that acts as an error value.
// The type of the node is explicitly given as a template
// argument.
template<typename T>
inline T*
make_error_node()
{
  return (T*)0x01;
}


// Returns true if `t` is an error node.
template<typename T>
inline bool
is_error_node(T const* t)
{
  return t == make_error_node<T>();
}


// Returns true if `t` is neither null nor an error.
template<typename T>
inline bool
is_valid_node(T const* t)
{
  return t && !is_error_node(t);
}


// -------------------------------------------------------------------------- //
//                              Concepts
//
// There are several concepts describing the kinds of nodes over
// which an algorithm can operate generically. The primary
// characterization of node types is based on their arity.
//
// ## The Node concept
//
// Every node in an abstract syntax tree must provide a static
// constexpr member, node_kind that statically defines the kind
// of node.
//
// ## Node arity
//
// Nodes with fixed arity have tuple-like member names (e.g.,
// first, second, third). These accessor members correspond to
// the sub-terms of each node. Accessor members may have different
// tpyes, and are not required to be nodes.
//
// A nullary node is a Node is an empty tuple, and has no
// accessor members. A unary node has only accessor member
// `first`. A binary node has only `first` and `second`.
// A ternary node has `first`, second`, and `third`.
//
// Note that more arity nodes can be defined if needed.
//
// A k-ary has k sub-terms, and that range of terms is accessed
// by its `begin()` and `end()` members. The types of these
// sub-terms are the same.


namespace traits
{


// A helper trait used to detect substitution failures.
template<typename T>
struct is_non_void
{
  static constexpr bool value = true;
};


template<>
struct is_non_void<void>
{
  static constexpr bool value = false;
};


// Detect the existince of the member t->first.
template<typename T>
struct first_type
{
  template<typename U> static auto f(U* p) -> decltype(p->first);
  static                      void f(...);

  using type = decltype(f(std::declval<T*>()));
};


// Detect the existence of the member t->second;
template<typename T>
struct second_type
{
  template<typename U> static auto f(U* p) -> decltype(p->second);
  static                      void f(...);

  using type = decltype(f(std::declval<T*>()));
};


// Detect the existence of the member t->third;
template<typename T>
struct third_type
{
  template<typename U> static auto f(U* p) -> decltype(p->third);
  static                      void f(...);

  using type = decltype(f(std::declval<T*>()));
};


// Detect the existence of the member t->begin().
template<typename T>
struct begin_type
{
  template<typename U> static auto f(U* p) -> decltype(p->begin());
  static                      void f(...);

  using type = decltype(f(std::declval<T*>()));
};



// Detect the existence of the member t->end().
template<typename T>
struct end_type
{
  template<typename U> static auto f(U* p) -> decltype(p->end());
  static                      void f(...);

  using type = decltype(f(std::declval<T*>()));
};


// Returns true when `T` has the member `first`.
template<typename T>
constexpr bool
has_first()
{
  return is_non_void<typename first_type<T>::type>::value;
}


// Returns true when `T` has the member `second`.
template<typename T>
constexpr bool
has_second()
{
  return is_non_void<typename second_type<T>::type>::value;
}


// Returns true when `T` has the member `third`.
template<typename T>
constexpr bool
has_third()
{
  return is_non_void<typename third_type<T>::type>::value;
}


// Returns true when `T` has the member `begin`.
template<typename T>
constexpr bool
has_begin()
{
  return is_non_void<typename begin_type<T>::type>::value;
}


// Returns true when `T` has the member `end`.
template<typename T>
constexpr bool
has_end()
{
  return is_non_void<typename end_type<T>::type>::value;
}


} // namesapce traits


// Returns true if T is a Nullary_node.
template<typename T>
constexpr bool
is_nullary_node()
{
  return !traits::has_first<T>();
}


// Returns true if T is a unary node.
template<typename T>
constexpr bool
is_unary_node()
{
  return traits::has_first<T>()
      && !traits::has_second<T>();
}


// Returns true if T is a binary node.
template<typename T>
constexpr bool
is_binary_node()
{
  return traits::has_second<T>()
      && !traits::has_third<T>();
}


// Returns true if T is a ternary node.
template<typename T>
constexpr bool
is_ternary_node()
{
  return traits::has_first<T>()
      && traits::has_second<T>()
      && traits::has_third<T>();
}


// Returns true if T is a k-ary node.
template<typename T>
constexpr bool
is_kary_node()
{
  return traits::has_begin<T>() && traits::has_end<T>();
}



// -------------------------------------------------------------------------- //
//                        Reqiured term

// The Maybe template is typically used to declare node
// pointers within condition declarations.
//
//    if (Required<Var_decl> var = ...)
//
// This class contextually evaluates to `true` whenever
// it is initialized to a non-null, non-error value.
template<typename T>
struct Required
{
  Required()
    : ptr(nullptr)
  { }

  Required(T const* p)
    : ptr(p)
  { }

  // Returns true iff the term is valid.
  explicit operator bool() const { return is_valid_node(ptr); }

  // Returns the underlying term, even if it is an error or
  // empty term.
  T const* operator*() const { return ptr; }
  T const* operator->() const { return ptr; }

  bool is_error() const { return is_error_node(ptr); }
  bool is_empty() const { return is_empty_node(ptr); }

  T const* ptr;
};


// -------------------------------------------------------------------------- //
//                        Optional results

// The Optional template is typically used to declare node
// pointers within condition declarations.
//
//    if (Optional<Var_decl> var = ...)
//
// This class contextually evaluates to `true` whenever
// it is a non-error value. Note that the term may be empty.
template<typename T>
struct Optional
{
  Optional()
    : ptr(nullptr)
  { }

  Optional(T const* p)
    : ptr(p)
  { }

  // Returns true iff the term is valid or empty.
  explicit operator bool() const { return !is_error_node(ptr); }

  // Returns the underlying term, even if it is an error.
  T const* operator*() const { return ptr; }
  T const* operator->() const { return ptr; }

  bool is_error() const { return is_error_node(ptr); }
  bool is_empty() const { return is_empty_node(ptr); }

  T const* ptr;
};


// -------------------------------------------------------------------------- //
//                        Nonempty results

// The Nonempty template is typically used to declare node
// pointers within condition declarations.
//
//    if (Nonempty<Var_decl> var = ...)
//
// This class contextually evaluates to `true` whenever
// is non-empty. Note that error conditions are treated as
// valid results.
template<typename T>
struct Nonempty
{
  Nonempty()
    : ptr(nullptr)
  { }

  Nonempty(T const* p)
    : ptr(p)
  { }

  // Returns true iff the term is non-empty.
  explicit operator bool() const { return !is_empty_node(ptr); }

  // Returns the underlying term, even if it is a empty.
  T const* operator*() const { return ptr; }
  T const* operator->() const { return ptr; }

  bool is_error() const { return is_error_node(ptr); }
  bool is_empty() const { return is_empty_node(ptr); }

  T const* ptr;
};



} // namespace lingo


#endif<|MERGE_RESOLUTION|>--- conflicted
+++ resolved
@@ -5,10 +5,7 @@
 #define LINGO_NODE_HPP
 
 #include <lingo/utility.hpp>
-<<<<<<< HEAD
-=======
 #include <lingo/string.hpp>
->>>>>>> 521f6d0f
 
 #include <cassert>
 #include <vector>
