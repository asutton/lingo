# Copyright (c) 2015 Andrew Sutton
# All rights reserved

# Bypass the usual cppformat build and build the
# source into this tree.
set(contrib_src ${PROJECT_SOURCE_DIR}/cppformat/format.cc)

# Add the Lingo library.
add_library(lingo
  ${contrib_src}
  format.cpp
  assert.cpp
  string.cpp
  io.cpp
  node.cpp
  memory.cpp
  integer.cpp
  utility.cpp
  line.cpp
  location.cpp
  buffer.cpp
  file.cpp
  error.cpp
  print.cpp
  debug.cpp
  character.cpp
  symbol.cpp
<<<<<<< HEAD
  token.cpp
  algorithm.cpp
  lexing.cpp
  parsing.cpp)
target_include_directories(
  lingo
    PUBLIC
      "$<BUILD_INTERFACE:${PROJECT_SOURCE_DIR};${PROJECT_SOURCE_DIR}/cppformat>"
      ${GMP_INCLUDE_DIRS}
      ${Boost_INCLUDE_DIRS}
)
target_link_libraries(
  lingo
    PUBLIC
      ${GMP_LIBRARIES}
      ${Boost_LIBRARIES}
)
=======
  token.cpp)
target_link_libraries(lingo ${GMP_LIBRARIES} ${Boost_LIBRARIES})
>>>>>>> 521f6d0f
<|MERGE_RESOLUTION|>--- conflicted
+++ resolved
@@ -25,11 +25,7 @@
   debug.cpp
   character.cpp
   symbol.cpp
-<<<<<<< HEAD
-  token.cpp
-  algorithm.cpp
-  lexing.cpp
-  parsing.cpp)
+  token.cpp)
 target_include_directories(
   lingo
     PUBLIC
@@ -42,8 +38,4 @@
     PUBLIC
       ${GMP_LIBRARIES}
       ${Boost_LIBRARIES}
-)
-=======
-  token.cpp)
-target_link_libraries(lingo ${GMP_LIBRARIES} ${Boost_LIBRARIES})
->>>>>>> 521f6d0f
+)