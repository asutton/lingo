// Copyright (c) 2015 Andrew Sutton
// All rights reserved

#include "lingo/token.hpp"


namespace lingo
{


std::ostream& 
operator<<(std::ostream& os, Token tok)
{
<<<<<<< HEAD

std::unordered_map<int, char const*> name_;
std::unordered_map<int, Symbol*> spelling_;

} // namespace


// Install the name of a grammar, mapping `rule` to `name`. Note
// that `name` must be a C-string literal.
void
install_token(int kind, char const* name, char const* spelling)
{
  lingo_alert(name_.count(kind) == 0, "existing token kind '{}'", name);

  // Save the token name.
  name_.insert({kind, name});

  // Save the symbol for the spelling of the token.
  spelling_.insert({kind, &get_symbol(spelling, kind)});
}


// Return a name associated with the rule. If the rule does not
// have an associated name, return a placeholder string.
char const*
get_token_name(int kind)
{
  auto iter = name_.find(kind);
  if (iter == name_.end())
    return "<unspecified-token>";
  else
    return iter->second;
}


// Return a name associated with the rule. If the rule does not
// have an associated name, return a placeholder string.
char const*
get_token_spelling(int kind)
{
  auto iter = spelling_.find(kind);
  if (iter == spelling_.end())
    return "<unspecified-token>";
  else
    return iter->second->str.c_str();
}



// Initialize a token whose symbol is the string [str, str + len).
// The token kind is taken from the symbol table.
Token::Token(Location loc, char const* str, int len)
  : Token(loc, str, str + len)
{ }


// Initialize a token whose symbol is the string [str, str + len).
// The token kind is taken from the symbol table. If a symbol
// corresponding to the spelling of this token has not been installed,
// behavior is undefined.
Token::Token(Location loc, char const* first, char const* last)
  : loc_(loc), sym_(lookup_symbol(first, last))
{
  lingo_alert(kind() != unknown_tok, "unknown token '{}'", sym_->str);
}


// Initialize a token with the given kind and having the text
// given by the characters in [str, str + len). this will
// add a symbol to the symbol table.
Token::Token(Location loc, int k, char const* str, int len)
  : Token(loc, k, str, str + len)
{ }


// Initialize a token with the given kind and having the
// text given by the characters in [first, last). This will
// add the symbol to the symbol table.
//
// FIXME: This potentially allows an existing symbol with
// an unknown binding to
Token::Token(Location loc, int k, char const* first, char const* last)
  : loc_(loc), sym_(&get_symbol(first, last, k))
{ }


// Initialize a token with the properties of the given symbol.
Token::Token(Location loc, Symbol& sym)
  : loc_(loc), sym_(&sym)
{ }


// -------------------------------------------------------------------------- //
//                              Token stream

Token const&
Token_stream::peek() const
{
  assert(!eof());
  return *first_;
}


Token const&
Token_stream::peek(int n) const
{
  assert(n <= (last_ - first_));
  return *(first_ + n);
}


Token const&
Token_stream::get()
{
  assert(!eof());

  // Save the token's location as the input location.
  set_input_location(location());

  // Advance the token, return the previous value.
  Token const& tok = *first_;
  ++first_;
  return tok;
}


// -------------------------------------------------------------------------- //
//                           Pretty printing


// Pretty print the given token.
void
print(Printer& p, Token const& tok)
{
  print(p, tok.str());
}


// Print a debug representation of the token.
void
debug(Printer& p, Token const& tok)
{
  print(p, '<');
  print(p, tok.str());
  print(p, '>');
}


// Streaming
std::ostream&
operator<<(std::ostream& os, Token const& tok)
{
  return os << *tok.str();
=======
  if (tok) {
    os << '<' << tok.kind() << ':' << tok.spelling() << '>';
  } else {
    os << "<invalid>";
  }
  return os;
>>>>>>> 521f6d0f
}


} // namespace lingo<|MERGE_RESOLUTION|>--- conflicted
+++ resolved
@@ -11,168 +11,12 @@
 std::ostream& 
 operator<<(std::ostream& os, Token tok)
 {
-<<<<<<< HEAD
-
-std::unordered_map<int, char const*> name_;
-std::unordered_map<int, Symbol*> spelling_;
-
-} // namespace
-
-
-// Install the name of a grammar, mapping `rule` to `name`. Note
-// that `name` must be a C-string literal.
-void
-install_token(int kind, char const* name, char const* spelling)
-{
-  lingo_alert(name_.count(kind) == 0, "existing token kind '{}'", name);
-
-  // Save the token name.
-  name_.insert({kind, name});
-
-  // Save the symbol for the spelling of the token.
-  spelling_.insert({kind, &get_symbol(spelling, kind)});
-}
-
-
-// Return a name associated with the rule. If the rule does not
-// have an associated name, return a placeholder string.
-char const*
-get_token_name(int kind)
-{
-  auto iter = name_.find(kind);
-  if (iter == name_.end())
-    return "<unspecified-token>";
-  else
-    return iter->second;
-}
-
-
-// Return a name associated with the rule. If the rule does not
-// have an associated name, return a placeholder string.
-char const*
-get_token_spelling(int kind)
-{
-  auto iter = spelling_.find(kind);
-  if (iter == spelling_.end())
-    return "<unspecified-token>";
-  else
-    return iter->second->str.c_str();
-}
-
-
-
-// Initialize a token whose symbol is the string [str, str + len).
-// The token kind is taken from the symbol table.
-Token::Token(Location loc, char const* str, int len)
-  : Token(loc, str, str + len)
-{ }
-
-
-// Initialize a token whose symbol is the string [str, str + len).
-// The token kind is taken from the symbol table. If a symbol
-// corresponding to the spelling of this token has not been installed,
-// behavior is undefined.
-Token::Token(Location loc, char const* first, char const* last)
-  : loc_(loc), sym_(lookup_symbol(first, last))
-{
-  lingo_alert(kind() != unknown_tok, "unknown token '{}'", sym_->str);
-}
-
-
-// Initialize a token with the given kind and having the text
-// given by the characters in [str, str + len). this will
-// add a symbol to the symbol table.
-Token::Token(Location loc, int k, char const* str, int len)
-  : Token(loc, k, str, str + len)
-{ }
-
-
-// Initialize a token with the given kind and having the
-// text given by the characters in [first, last). This will
-// add the symbol to the symbol table.
-//
-// FIXME: This potentially allows an existing symbol with
-// an unknown binding to
-Token::Token(Location loc, int k, char const* first, char const* last)
-  : loc_(loc), sym_(&get_symbol(first, last, k))
-{ }
-
-
-// Initialize a token with the properties of the given symbol.
-Token::Token(Location loc, Symbol& sym)
-  : loc_(loc), sym_(&sym)
-{ }
-
-
-// -------------------------------------------------------------------------- //
-//                              Token stream
-
-Token const&
-Token_stream::peek() const
-{
-  assert(!eof());
-  return *first_;
-}
-
-
-Token const&
-Token_stream::peek(int n) const
-{
-  assert(n <= (last_ - first_));
-  return *(first_ + n);
-}
-
-
-Token const&
-Token_stream::get()
-{
-  assert(!eof());
-
-  // Save the token's location as the input location.
-  set_input_location(location());
-
-  // Advance the token, return the previous value.
-  Token const& tok = *first_;
-  ++first_;
-  return tok;
-}
-
-
-// -------------------------------------------------------------------------- //
-//                           Pretty printing
-
-
-// Pretty print the given token.
-void
-print(Printer& p, Token const& tok)
-{
-  print(p, tok.str());
-}
-
-
-// Print a debug representation of the token.
-void
-debug(Printer& p, Token const& tok)
-{
-  print(p, '<');
-  print(p, tok.str());
-  print(p, '>');
-}
-
-
-// Streaming
-std::ostream&
-operator<<(std::ostream& os, Token const& tok)
-{
-  return os << *tok.str();
-=======
   if (tok) {
     os << '<' << tok.kind() << ':' << tok.spelling() << '>';
   } else {
     os << "<invalid>";
   }
   return os;
->>>>>>> 521f6d0f
 }
 
 
