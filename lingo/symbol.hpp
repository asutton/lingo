// Copyright (c) 2015 Andrew Sutton
// All rights reserved

#ifndef LINGO_SYMBOL_HPP
#define LINGO_SYMBOL_HPP

#include <lingo/utility.hpp>
#include <lingo/string.hpp>

<<<<<<< HEAD
#include <lingo/string.hpp>
#include <lingo/integer.hpp>

#include <cstring>
#include <list>
#include <string>
=======
>>>>>>> 521f6d0f
#include <unordered_map>
#include <typeinfo>


namespace lingo
{


// -------------------------------------------------------------------------- //
//                            Symbols

// The base class of all symbols of a language. By itself, this 
// class is capable of representing symbols that have no other 
// attributes. Examples include punctuators and operators.
class Symbol
{
  friend struct Symbol_table;

<<<<<<< HEAD
// A Symbol represents a lexeme saved in the symbol table and
// its associated attributes. The string representation of symbols
// are represented as a pair of pointers into a character array.
// Additional attributes include the kind of token and the token
// specific data.
//
// Note that the symbol owns the pointer to its string view and is
// responsible for de-allocating that memory.
//
// The symbol also associates a token kind, allowing for efficient
// token construction. Most symbols are inserted with the token
// kind already known. However, for tokens like identifiers, integers,
// and real values, the token kind must be assigned later.
//
struct Symbol
{
  Symbol(String const& s, int k)
    : str(s), kind(k)
=======
public:
  Symbol(int k)
    : str_(nullptr), tok_(k)
>>>>>>> 521f6d0f
  { }

  virtual ~Symbol() { }

  String const& spelling() const { return *str_; }
  int           token() const    { return tok_; }

private:
  String const* str_; // The textual representation
  int           tok_; // The associated token kind
};


// Represents all identifiers.
//
// TODO: Track the innermost binding of the identifier?
struct Identifier_sym : Symbol
{
  Identifier_sym(int k)
    : Symbol(k)
  { }
};


// Represents the integer symbols true and false.
struct Boolean_sym : Symbol
{
  Boolean_sym(int k, bool b)
    : Symbol(k), value_(b)
  { }

  bool value() const { return value_; }

  bool value_;
};

<<<<<<< HEAD
// A symbol table stores unique representations of strings in
// a program and their affiliated information (e.g., token kind,
// etc.). The symbol table also supports efficient insertion and
// lookup of those strings.
//
// The symbol table is implemented as a linked list of symbols
// with a side table to support efficient lookup.
=======

// Represents all integer symbols.
//
// TODO: Develop and use a good arbitrary precision
// integer for this representation.
>>>>>>> 521f6d0f
//
// TOOD: Track the integer base? Technically, that
// can be inferred by the spelling, but it might be
// useful to keep cached.
struct Integer_sym : Symbol
{
  Integer_sym(int k, int n)
    : Symbol(k), value_(n)
  { }

  int value() const { return value_; }

  int value_;
};


// Character symbols are represented by their integer
// encoding in the execution character set. That
// defaults to extended ASCII. Note that this internall
// represnted as a system integer for simplicity.
//
// TODO: Support wide character encoding in ISO 10646
// (Unicode).
//
// TODO: Support configuration of the execution character
// set.
struct Character_sym : Symbol
{
  Character_sym(int k, int n)
    : Symbol(k), value_(n)
  { }

  int value() const { return value_; }

  int value_;
};


// A string symbol contains the representation of the
// string literal in the execution character set.
//
// TODO: Supporting wide string literals would effectively
// require this to be a union of narrow and wide string
// representations.
struct String_sym : Symbol
{
  String_sym(int k, String const& s)
    : Symbol(k), value_(s)
  { }

  String const& value() const { return value_; }

<<<<<<< HEAD
inline Symbol&
Symbol_table::insert(char const* f, char const* l, int k)
{
  return insert(String_view(f, l), k);
}
=======
  String value_;
};
>>>>>>> 521f6d0f


// Streaming
std::ostream& operator<<(std::ostream&, Symbol const&);


<<<<<<< HEAD
inline Symbol*
Symbol_table::lookup(char const* f, char const* l) const
=======
// -------------------------------------------------------------------------- //
//                           Symbol table


// The symbol table maintains a mapping of
// unique string values to their corresponding
// symbols.
struct Symbol_table : std::unordered_map<std::string, Symbol*>
>>>>>>> 521f6d0f
{
  ~Symbol_table();

  template<typename T, typename... Args>
  Symbol* put(int, String const&, Args&&...);

  template<typename T, typename... Args>
  Symbol* put(int, char const*, char const*, Args&&...);

  Symbol* put_symbol(int, String const&);
  Symbol* put_identifier(int, String const&);
  Symbol* put_boolean(int, String const&, bool);
  Symbol* put_integer(int, String const&, int);
  Symbol* put_character(int, String const&, int);
  Symbol* put_string(int, String const&, String const&);

  Symbol const* get(String const&) const;
  Symbol const* get(char const*) const;
};


<<<<<<< HEAD
// Returns the symbol correspondng to `str`, inserting a new
// symbol if it is not already present.
inline Symbol&
get_symbol(char const* str, int k = unknown_tok)
=======
// Delete allocated resources.
inline
Symbol_table::~Symbol_table()
>>>>>>> 521f6d0f
{
  for (auto const& x : *this)
    delete x.second;
}


// Insert a new symbol into the table. The spelling of the symbol 
// is given by the string s and the attributes are given in args.
//
// Note that the type of the symbol must be given explicitly, and 
// it must derive from the Symbol class.
//
// If the symbol already exists, no insertion is performed. Note 
// that this must not attempt to re-define the symbol as one of
// a different kind. That is, the dynamic type of the existing
// symbol shall be the same as T.
template<typename T, typename... Args>
Symbol*
Symbol_table::put(int k, String const& s, Args&&... args)
{
  auto x = emplace(s, nullptr);
  auto iter = x.first;
  Symbol*& sym = iter->second;
  if (x.second) {
    sym = new T(k, std::forward<Args>(args)...);
    sym->str_ = &iter->first;
  } else {
    lingo_assert(is<T>(sym));
  }
  return iter->second;
}


// Insert a symbol with the spelling [first, last) and the 
// properties in args...
template<typename T, typename... Args>
inline Symbol*
Symbol_table::put(int k, char const* first, char const* last, Args&&... args)
{
  String s(first, last);
  return this->template put<T>(k, s, std::forward<Args>(args)...);
}


inline Symbol*
Symbol_table::put_symbol(int k, String const& s)
{
  return put<Symbol>(k, s);
}


inline Symbol*
Symbol_table::put_identifier(int k, String const& s)
{
  return put<Identifier_sym>(k, s);
}


inline Symbol*
Symbol_table::put_boolean(int k, String const& s, bool b)
{
  return put<Boolean_sym>(k, s, b);
}


inline Symbol*
Symbol_table::put_integer(int k, String const& s, int n)
{
  return put<Integer_sym>(k, s, n);
}


inline Symbol*
Symbol_table::put_character(int k, String const& s, int c)
{
  return put<Integer_sym>(k, s, c);
}


// Insert a string symbol whose spelling in the basic
// character set is given in s1, and whose spelling in the
// execution character set is given in s2.
inline Symbol*
Symbol_table::put_string(int k, String const& s1, String const& s2)
{
  return put<String_sym>(k, s1, s2);
}


// Returns the symbol with the given spelling or
// nullptr if no such symbol exists.
inline Symbol const*
Symbol_table::get(String const& s) const
{
  auto iter = find(s);
  if (iter != end())
    return iter->second;
  else
    return nullptr;
}


// Returns the symbol with the given spelling or
// nullptr if no such symbol exists.
inline Symbol const*
Symbol_table::get(char const* s) const
{
  auto iter = find(s);
  if (iter != end())
    return iter->second;
  else
    return nullptr;
}


} // namespace lingo

#endif<|MERGE_RESOLUTION|>--- conflicted
+++ resolved
@@ -7,15 +7,6 @@
 #include <lingo/utility.hpp>
 #include <lingo/string.hpp>
 
-<<<<<<< HEAD
-#include <lingo/string.hpp>
-#include <lingo/integer.hpp>
-
-#include <cstring>
-#include <list>
-#include <string>
-=======
->>>>>>> 521f6d0f
 #include <unordered_map>
 #include <typeinfo>
 
@@ -34,30 +25,9 @@
 {
   friend struct Symbol_table;
 
-<<<<<<< HEAD
-// A Symbol represents a lexeme saved in the symbol table and
-// its associated attributes. The string representation of symbols
-// are represented as a pair of pointers into a character array.
-// Additional attributes include the kind of token and the token
-// specific data.
-//
-// Note that the symbol owns the pointer to its string view and is
-// responsible for de-allocating that memory.
-//
-// The symbol also associates a token kind, allowing for efficient
-// token construction. Most symbols are inserted with the token
-// kind already known. However, for tokens like identifiers, integers,
-// and real values, the token kind must be assigned later.
-//
-struct Symbol
-{
-  Symbol(String const& s, int k)
-    : str(s), kind(k)
-=======
 public:
   Symbol(int k)
     : str_(nullptr), tok_(k)
->>>>>>> 521f6d0f
   { }
 
   virtual ~Symbol() { }
@@ -94,21 +64,11 @@
   bool value_;
 };
 
-<<<<<<< HEAD
-// A symbol table stores unique representations of strings in
-// a program and their affiliated information (e.g., token kind,
-// etc.). The symbol table also supports efficient insertion and
-// lookup of those strings.
-//
-// The symbol table is implemented as a linked list of symbols
-// with a side table to support efficient lookup.
-=======
 
 // Represents all integer symbols.
 //
 // TODO: Develop and use a good arbitrary precision
 // integer for this representation.
->>>>>>> 521f6d0f
 //
 // TOOD: Track the integer base? Technically, that
 // can be inferred by the spelling, but it might be
@@ -161,26 +121,14 @@
 
   String const& value() const { return value_; }
 
-<<<<<<< HEAD
-inline Symbol&
-Symbol_table::insert(char const* f, char const* l, int k)
-{
-  return insert(String_view(f, l), k);
-}
-=======
   String value_;
 };
->>>>>>> 521f6d0f
 
 
 // Streaming
 std::ostream& operator<<(std::ostream&, Symbol const&);
 
 
-<<<<<<< HEAD
-inline Symbol*
-Symbol_table::lookup(char const* f, char const* l) const
-=======
 // -------------------------------------------------------------------------- //
 //                           Symbol table
 
@@ -189,7 +137,6 @@
 // unique string values to their corresponding
 // symbols.
 struct Symbol_table : std::unordered_map<std::string, Symbol*>
->>>>>>> 521f6d0f
 {
   ~Symbol_table();
 
@@ -211,16 +158,9 @@
 };
 
 
-<<<<<<< HEAD
-// Returns the symbol correspondng to `str`, inserting a new
-// symbol if it is not already present.
-inline Symbol&
-get_symbol(char const* str, int k = unknown_tok)
-=======
 // Delete allocated resources.
 inline
 Symbol_table::~Symbol_table()
->>>>>>> 521f6d0f
 {
   for (auto const& x : *this)
     delete x.second;
