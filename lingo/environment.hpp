--- conflicted
+++ resolved
@@ -114,7 +114,7 @@
 // -------------------------------------------------------------------------- //
 // Binding stack
 
-// The stack maintains the nested binding environments at
+// The stack maintains the nested binding environments at a
 // certain point in the program. Symbol lookup is processed
 // in the innermost environment, and works outward.
 template<typename E>
@@ -182,11 +182,7 @@
 // Create a new name binding in the top environment.
 template<typename E>
 inline auto
-<<<<<<< HEAD
-Stack<E>::bind(Name const& n, Value const& v) -> Binding&
-=======
-Stack<E>::bind(Name_type const& n, Value_type const& v) -> Binding& 
->>>>>>> d34fe95d
+Stack<E>::bind(Name_type const& n, Value_type const& v) -> Binding&
 {
   return top().bind(n, v);
 }
@@ -195,11 +191,7 @@
 // Rebind the given name to a new value.
 template<typename E>
 inline auto
-<<<<<<< HEAD
-Stack<E>::rebind(Name const& n, Value const& v) -> Binding&
-=======
-Stack<E>::rebind(Name_type const& n, Value_type const& v) -> Binding& 
->>>>>>> d34fe95d
+Stack<E>::rebind(Name_type const& n, Value_type const& v) -> Binding&
 {
   return top().rebind(n, v);
 }
