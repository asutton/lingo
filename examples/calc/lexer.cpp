// Copyright (c) 2015 Andrew Sutton
// All rights reserved

#include "lexer.hpp"

#include <lingo/error.hpp>

#include <cassert>
#include <cctype>
#include <string>
#include <iostream>

namespace calc
{

// -------------------------------------------------------------------------- //
// Symbols

Symbol_table symbols;


// -------------------------------------------------------------------------- //
// Tokens

char const*
get_spelling(Token_kind k)
{
  switch (k) {
    case error_tok: return "<error>";
    case lparen_tok: return "(";
    case rparen_tok: return ")";
    case plus_tok: return "+";
    case minus_tok: return "-";
    case star_tok: return "*";
    case slash_tok: return "/";
    case percent_tok: return "%";
    case integer_tok: return "<integer>";
  }
  lingo_unreachable();
}


// -------------------------------------------------------------------------- //
// Lexing


void 
Lexer::save()
{
  str_.put(cs_.get());
}


// Lexically analyze a single token.
Token
Lexer::scan()
{
  while (!cs_.eof()) {
    space();

    loc_ = cs_.location();
    switch (cs_.peek()) {
    case '\0': return eof();
    case '(': return symbol1();
    case ')': return symbol1();
    case '+': return symbol1();
    case '-': return symbol1();
    case '*': return symbol1();
    case '/': return symbol1();
    case '%': return symbol1();

    default:
      // TODO: Unfold into cases.
      if (is_decimal_digit(cs_.peek()))
        return integer();
      else
        error();
    }
  }
  return {};
}


void
Lexer::error()
{
  lingo::error(loc_, "unrecognized character '{}'", cs_.get());
}


void
Lexer::space()
{
  while (is_space(cs_.peek()))
    cs_.ignore();
}


Token
Lexer::eof()
{
  return Token{};
}


Token
Lexer::symbol1()
{
  save();
  return on_symbol();
}


// digit ::= [0-9]
void
Lexer::digit()
{
  save();
}


Token
Lexer::integer()
{
  assert(is_decimal_digit(cs_.peek()));
  digit();
  while (is_decimal_digit(cs_.peek()))
    digit();
  return on_integer();
}


Token
Lexer::on_symbol()
{
  Symbol const* sym = symbols.get(str_.take());
  return Token(loc_, sym);
}


Token
Lexer::on_integer()
{
  String str = str_.take();
  int n = string_to_int<int>(str, 10);
  Symbol* sym = symbols.put_integer(integer_tok, str, n);
  return Token(loc_, sym);
}


<<<<<<< HEAD
// Lex all tokens in the character stream.
Token_list
lex(Character_stream& cs)
{
  Lexer lexer;
  Token_list toks;
  while (Token tok = token(lexer, cs))
    toks.push_back(tok);
  return toks;
}



// -------------------------------------------------------------------------- //
//                           Elaboration


// Return the integer value of the token.
Integer
as_integer(Token const& tok)
=======
void
Lexer::operator()()
>>>>>>> 521f6d0f
{
  while (Token tok = scan())
    ts_.put(tok);
}


} // namespace calc<|MERGE_RESOLUTION|>--- conflicted
+++ resolved
@@ -148,31 +148,8 @@
 }
 
 
-<<<<<<< HEAD
-// Lex all tokens in the character stream.
-Token_list
-lex(Character_stream& cs)
-{
-  Lexer lexer;
-  Token_list toks;
-  while (Token tok = token(lexer, cs))
-    toks.push_back(tok);
-  return toks;
-}
-
-
-
-// -------------------------------------------------------------------------- //
-//                           Elaboration
-
-
-// Return the integer value of the token.
-Integer
-as_integer(Token const& tok)
-=======
 void
 Lexer::operator()()
->>>>>>> 521f6d0f
 {
   while (Token tok = scan())
     ts_.put(tok);
