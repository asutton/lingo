// Copyright (c) 2015 Andrew Sutton
// All rights reserved

#include "lexer.hpp"
#include "parser.hpp"
#include "ast.hpp"
#include "directive.hpp"
#include "step.hpp"

#include <lingo/error.hpp>
#include <lingo/memory.hpp>
#include <lingo/io.hpp>

#include <iostream>


using namespace lingo;
using namespace calc;


// Initialize the token set used by the language.
void
init_tokens()
{
  symbols.put_symbol(lparen_tok, "(");
  symbols.put_symbol(rparen_tok, ")");
  symbols.put_symbol(plus_tok, "+");
  symbols.put_symbol(minus_tok, "-");
  symbols.put_symbol(star_tok, "*");
  symbols.put_symbol(slash_tok, "/");
}


std::istream&
prompt(std::string& line)
{
  std::cout << "> ";
  return getline(std::cin, line);
}


int
main()
{
  init_colors();
  init_tokens();

  evaluation_mode(eval_mode);
  std::string line;
  while (prompt(line)) {
    if (line.empty())
      continue;

    // Construct a buffer for the line.
    Buffer buf(line);
<<<<<<< HEAD

    // Establish the input context.
    Input_context cxt(buf);
=======
>>>>>>> 521f6d0f

    // If the input contains a directive, then process
    // that and continue.
    if (contains_directive(buf)) {
      process_directive(buf);
      continue;
    }

    try {
      Character_stream cs(buf);
      Token_stream ts(buf);
      Lexer lex(cs, ts);
      Parser parse(ts);
      
      // Transform characters into tokens.
      lex();
      if (error_count()) {
        reset_diagnostics();
        continue;
      }

      // Transform tokens into abstract syntax.
      Expr const* expr = parse();
      if (error_count()) {
        reset_diagnostics();
        continue;
      }

      // This isn't an error. It's essentially an empty
      // sequence of tokens.
      if (!expr)
        continue;

      if (is_step_mode())
        step_eval(expr);
      else      
        std::cout << expr << " == " << evaluate(expr) << '\n';
    } 
    catch (Parse_error& err) {
      // Clear the diagnostic count and resume
      // taking input and parsing.
      reset_diagnostics();
    }
<<<<<<< HEAD

    // FIXME: This is an error. Why didn't we fail before.
    if (!expr) {
      std::cout << "internal error: parsing failed\n";
      continue;
    }

    if (is_step_mode())
      step_eval(expr);
    else
      std::cout << expr << " == " << evaluate(expr) << '\n';
=======
>>>>>>> 521f6d0f
  }
}<|MERGE_RESOLUTION|>--- conflicted
+++ resolved
@@ -53,12 +53,6 @@
 
     // Construct a buffer for the line.
     Buffer buf(line);
-<<<<<<< HEAD
-
-    // Establish the input context.
-    Input_context cxt(buf);
-=======
->>>>>>> 521f6d0f
 
     // If the input contains a directive, then process
     // that and continue.
@@ -102,19 +96,5 @@
       // taking input and parsing.
       reset_diagnostics();
     }
-<<<<<<< HEAD
-
-    // FIXME: This is an error. Why didn't we fail before.
-    if (!expr) {
-      std::cout << "internal error: parsing failed\n";
-      continue;
-    }
-
-    if (is_step_mode())
-      step_eval(expr);
-    else
-      std::cout << expr << " == " << evaluate(expr) << '\n';
-=======
->>>>>>> 521f6d0f
   }
 }